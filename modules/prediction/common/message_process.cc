/******************************************************************************
 * Copyright 2019 The Apollo Authors. All Rights Reserved.
 *
 * Licensed under the Apache License, Version 2.0 (the "License");
 * you may not use this file except in compliance with the License.
 * You may obtain a copy of the License at
 *
 * http://www.apache.org/licenses/LICENSE-2.0
 *
 * Unless required by applicable law or agreed to in writing, software
 * distributed under the License is distributed on an "AS IS" BASIS,
 * WITHOUT WARRANTIES OR CONDITIONS OF ANY KIND, either express or implied.
 * See the License for the specific language governing permissions and
 * limitations under the License.
 *****************************************************************************/

#include "modules/prediction/common/message_process.h"

#include <memory>

#include "cyber/common/file.h"
#include "cyber/record/record_reader.h"
#include "cyber/record/record_writer.h"
#include "modules/common/adapters/adapter_gflags.h"
#include "modules/prediction/common/feature_output.h"
#include "modules/prediction/common/junction_analyzer.h"
#include "modules/prediction/common/prediction_constants.h"
#include "modules/prediction/common/prediction_gflags.h"
#include "modules/prediction/common/prediction_system_gflags.h"
#include "modules/prediction/common/validation_checker.h"
#include "modules/prediction/container/storytelling/storytelling_container.h"
#include "modules/prediction/evaluator/evaluator_manager.h"
#include "modules/prediction/predictor/predictor_manager.h"
#include "modules/prediction/proto/offline_features.pb.h"
#include "modules/prediction/scenario/interaction_filter/interaction_filter.h"
#include "modules/prediction/scenario/prioritization/obstacles_prioritizer.h"
#include "modules/prediction/scenario/right_of_way/right_of_way.h"
#include "modules/prediction/util/data_extraction.h"

namespace apollo {
namespace prediction {

using apollo::common::adapter::AdapterConfig;
using apollo::cyber::proto::SingleMessage;
using apollo::cyber::record::RecordMessage;
using apollo::cyber::record::RecordReader;
using apollo::cyber::record::RecordWriter;
using apollo::localization::LocalizationEstimate;
using apollo::perception::PerceptionObstacle;
using apollo::perception::PerceptionObstacles;
using apollo::planning::ADCTrajectory;
using apollo::storytelling::Stories;

bool MessageProcess::Init(ContainerManager* container_manager,
                          EvaluatorManager* evaluator_manager,
                          PredictorManager* predictor_manager,
                          const PredictionConf& prediction_conf) {
  InitContainers(container_manager);
  InitEvaluators(evaluator_manager, prediction_conf);
  InitPredictors(predictor_manager, prediction_conf);

  if (!FLAGS_use_navigation_mode && !PredictionMap::Ready()) {
    AERROR << "Map cannot be loaded.";
    return false;
  }

  return true;
}

bool MessageProcess::InitContainers(ContainerManager* container_manager) {
  common::adapter::AdapterManagerConfig adapter_conf;
  if (!cyber::common::GetProtoFromFile(FLAGS_prediction_adapter_config_filename,
                                       &adapter_conf)) {
    AERROR << "Unable to load adapter conf file: "
           << FLAGS_prediction_adapter_config_filename;
    return false;
  }
  ADEBUG << "Adapter config file is loaded into: "
         << adapter_conf.ShortDebugString();

  container_manager->Init(adapter_conf);
  return true;
}

bool MessageProcess::InitEvaluators(EvaluatorManager* evaluator_manager,
                                    const PredictionConf& prediction_conf) {
  evaluator_manager->Init(prediction_conf);
  return true;
}

bool MessageProcess::InitPredictors(PredictorManager* predictor_manager,
                                    const PredictionConf& prediction_conf) {
  predictor_manager->Init(prediction_conf);
  return true;
}

void MessageProcess::ContainerProcess(
    const std::shared_ptr<ContainerManager>& container_manager,
    const perception::PerceptionObstacles& perception_obstacles,
    ScenarioManager* scenario_manager) {
  ADEBUG << "Received a perception message ["
         << perception_obstacles.ShortDebugString() << "].";

  // Get obstacles_container
  auto ptr_obstacles_container =
      container_manager->GetContainer<ObstaclesContainer>(
          AdapterConfig::PERCEPTION_OBSTACLES);
  CHECK_NOTNULL(ptr_obstacles_container);
  ptr_obstacles_container->CleanUp();

  // Get pose_container
  auto ptr_ego_pose_container = container_manager->GetContainer<PoseContainer>(
      AdapterConfig::LOCALIZATION);
  CHECK_NOTNULL(ptr_ego_pose_container);

  // Get adc_trajectory_container
  auto ptr_ego_trajectory_container =
      container_manager->GetContainer<ADCTrajectoryContainer>(
          AdapterConfig::PLANNING_TRAJECTORY);
  CHECK_NOTNULL(ptr_ego_trajectory_container);

  // Get storytelling_container
  auto ptr_storytelling_container =
      container_manager->GetContainer<StoryTellingContainer>(
          AdapterConfig::STORYTELLING);
  CHECK_NOTNULL(ptr_storytelling_container);

  // Insert ADC into the obstacle_container.
  const PerceptionObstacle* ptr_ego_vehicle =
      ptr_ego_pose_container->ToPerceptionObstacle();
  if (ptr_ego_vehicle != nullptr) {
    double perception_obs_timestamp = ptr_ego_vehicle->timestamp();
    if (perception_obstacles.has_header() &&
        perception_obstacles.header().has_timestamp_sec()) {
      ADEBUG << "Correcting " << std::fixed << std::setprecision(6)
             << ptr_ego_vehicle->timestamp() << " to " << std::fixed
             << std::setprecision(6)
             << perception_obstacles.header().timestamp_sec();
      perception_obs_timestamp = perception_obstacles.header().timestamp_sec();
    }
    ptr_obstacles_container->InsertPerceptionObstacle(*ptr_ego_vehicle,
                                                      perception_obs_timestamp);
    double x = ptr_ego_vehicle->position().x();
    double y = ptr_ego_vehicle->position().y();
    ADEBUG << "Get ADC position [" << std::fixed << std::setprecision(6) << x
           << ", " << std::fixed << std::setprecision(6) << y << "].";
    ptr_ego_trajectory_container->SetPosition({x, y});
  }

  // Insert perception_obstacles
  ptr_obstacles_container->Insert(perception_obstacles);

  ObstaclesPrioritizer obstacles_prioritizer(container_manager);

  InteractionFilter interaction_filter(container_manager);

  // Ignore some obstacles
  obstacles_prioritizer.AssignIgnoreLevel();

  // Scenario analysis
  scenario_manager->Run(container_manager.get());

  // Build junction feature for the obstacles in junction
  const Scenario scenario = scenario_manager->scenario();
  if (scenario.type() == Scenario::JUNCTION && scenario.has_junction_id()) {
    ptr_obstacles_container->GetJunctionAnalyzer()->Init(
        scenario.junction_id());
    ptr_obstacles_container->BuildJunctionFeature();
  }

  // Build lane graph
  ptr_obstacles_container->BuildLaneGraph();

  // Assign CautionLevel for obstacles
  obstacles_prioritizer.AssignCautionLevel();

  // Add interactive tag
  interaction_filter.AssignInteractiveTag();

  // Analyze RightOfWay for the caution obstacles
  RightOfWay::Analyze(container_manager.get());
}

void MessageProcess::OnPerception(
    const perception::PerceptionObstacles& perception_obstacles,
    const std::shared_ptr<ContainerManager>& container_manager,
    EvaluatorManager* evaluator_manager, PredictorManager* predictor_manager,
    ScenarioManager* scenario_manager,
    PredictionObstacles* const prediction_obstacles) {
  ContainerProcess(container_manager, perception_obstacles, scenario_manager);

  auto ptr_obstacles_container =
      container_manager->GetContainer<ObstaclesContainer>(
          AdapterConfig::PERCEPTION_OBSTACLES);
  CHECK_NOTNULL(ptr_obstacles_container);

  auto ptr_ego_trajectory_container =
      container_manager->GetContainer<ADCTrajectoryContainer>(
          AdapterConfig::PLANNING_TRAJECTORY);
  CHECK_NOTNULL(ptr_ego_trajectory_container);

  // Insert features to FeatureOutput for offline_mode
  if (FLAGS_prediction_offline_mode == PredictionConstants::kDumpFeatureProto) {
    for (const int id :
         ptr_obstacles_container->curr_frame_movable_obstacle_ids()) {
      Obstacle* obstacle_ptr = ptr_obstacles_container->GetObstacle(id);
      if (obstacle_ptr == nullptr) {
        AERROR << "Null obstacle found.";
        continue;
      }
      if (!obstacle_ptr->latest_feature().IsInitialized()) {
        AERROR << "Obstacle [" << id << "] has no latest feature.";
        continue;
      }
      // TODO(all): the adc trajectory should be part of features for learning
      //            algorithms rather than part of the feature.proto
      *obstacle_ptr->mutable_latest_feature()->mutable_adc_trajectory_point() =
          ptr_ego_trajectory_container->adc_trajectory().trajectory_point();

      // adc trajectory timestamp
      obstacle_ptr->mutable_latest_feature()->set_adc_timestamp(
          ptr_ego_trajectory_container->adc_trajectory()
          .header().timestamp_sec());

<<<<<<< HEAD
=======
      // ego pose_container
      auto ptr_ego_pose = container_manager->GetContainer<PoseContainer>(
          AdapterConfig::LOCALIZATION);
      CHECK_NOTNULL(ptr_ego_pose);

      // adc localization
      obstacle_ptr->mutable_latest_feature()->mutable_adc_localization()->
        CopyFrom(*ptr_ego_pose->ToPerceptionObstacle());

>>>>>>> 3e7bf35a
      FeatureOutput::InsertFeatureProto(obstacle_ptr->latest_feature());
      ADEBUG << "Insert feature into feature output";
    }
    // Not doing evaluation on offline mode
    return;
  }

  // Make evaluations
  evaluator_manager->Run(ptr_ego_trajectory_container,
                         ptr_obstacles_container);
  if (FLAGS_prediction_offline_mode ==
          PredictionConstants::kDumpDataForLearning ||
      FLAGS_prediction_offline_mode == PredictionConstants::kDumpFrameEnv) {
    return;
  }
  // Make predictions
  predictor_manager->Run(perception_obstacles, ptr_ego_trajectory_container,
                         ptr_obstacles_container);

  // Get predicted obstacles
  *prediction_obstacles = predictor_manager->prediction_obstacles();
}

void MessageProcess::OnLocalization(
    ContainerManager* container_manager,
    const localization::LocalizationEstimate& localization) {
  auto ptr_ego_pose_container = container_manager->GetContainer<PoseContainer>(
      AdapterConfig::LOCALIZATION);
  ACHECK(ptr_ego_pose_container != nullptr);
  ptr_ego_pose_container->Insert(localization);

  ADEBUG << "Received a localization message ["
         << localization.ShortDebugString() << "].";
}

void MessageProcess::OnPlanning(ContainerManager* container_manager,
                                const planning::ADCTrajectory& adc_trajectory) {
  auto ptr_ego_trajectory_container =
      container_manager->GetContainer<ADCTrajectoryContainer>(
          AdapterConfig::PLANNING_TRAJECTORY);
  ACHECK(ptr_ego_trajectory_container != nullptr);
  ptr_ego_trajectory_container->Insert(adc_trajectory);

  ADEBUG << "Received a planning message [" << adc_trajectory.ShortDebugString()
         << "].";

  auto ptr_storytelling_container =
      container_manager->GetContainer<StoryTellingContainer>(
          AdapterConfig::STORYTELLING);
  CHECK_NOTNULL(ptr_storytelling_container);
  ptr_ego_trajectory_container->SetJunction(
      ptr_storytelling_container->ADCJunctionId(),
      ptr_storytelling_container->ADCDistanceToJunction());
}

void MessageProcess::OnStoryTelling(ContainerManager* container_manager,
                                    const Stories& story) {
  auto ptr_storytelling_container =
      container_manager->GetContainer<StoryTellingContainer>(
          AdapterConfig::STORYTELLING);
  CHECK_NOTNULL(ptr_storytelling_container);
  ptr_storytelling_container->Insert(story);

  ADEBUG << "Received a storytelling message [" << story.ShortDebugString()
         << "].";
}

void MessageProcess::ProcessOfflineData(
    const PredictionConf& prediction_conf,
    const std::shared_ptr<ContainerManager>& container_manager,
    EvaluatorManager* evaluator_manager, PredictorManager* predictor_manager,
    ScenarioManager* scenario_manager, const std::string& record_filepath) {
  RecordReader reader(record_filepath);
  RecordMessage message;
  RecordWriter writer;
  if (FLAGS_prediction_offline_mode == PredictionConstants::kDumpRecord) {
    writer.Open(record_filepath + ".new_prediction");
  }
  while (reader.ReadMessage(&message)) {
    if (message.channel_name ==
        prediction_conf.topic_conf().perception_obstacle_topic()) {
      PerceptionObstacles perception_obstacles;
      if (perception_obstacles.ParseFromString(message.content)) {
        if (FLAGS_prediction_offline_mode == PredictionConstants::kDumpRecord) {
          writer.WriteMessage<PerceptionObstacles>(
              message.channel_name, perception_obstacles, message.time);
        }
        PredictionObstacles prediction_obstacles;
        OnPerception(perception_obstacles, container_manager, evaluator_manager,
                     predictor_manager, scenario_manager,
                     &prediction_obstacles);
        if (FLAGS_prediction_offline_mode == PredictionConstants::kDumpRecord) {
          writer.WriteMessage<PredictionObstacles>(
              prediction_conf.topic_conf().perception_obstacle_topic(),
              prediction_obstacles, message.time);
          AINFO << "Generated a new prediction message.";
        }
      }
    } else if (message.channel_name ==
               prediction_conf.topic_conf().localization_topic()) {
      LocalizationEstimate localization;
      if (localization.ParseFromString(message.content)) {
        if (FLAGS_prediction_offline_mode == PredictionConstants::kDumpRecord) {
          writer.WriteMessage<LocalizationEstimate>(message.channel_name,
                                                    localization, message.time);
        }
        OnLocalization(container_manager.get(), localization);
      }
    } else if (message.channel_name ==
               prediction_conf.topic_conf().planning_trajectory_topic()) {
      ADCTrajectory adc_trajectory;
      if (adc_trajectory.ParseFromString(message.content)) {
        OnPlanning(container_manager.get(), adc_trajectory);
      }
    }
  }
  if (FLAGS_prediction_offline_mode == PredictionConstants::kDumpRecord) {
    writer.Close();
  }
}

}  // namespace prediction
}  // namespace apollo<|MERGE_RESOLUTION|>--- conflicted
+++ resolved
@@ -222,8 +222,6 @@
           ptr_ego_trajectory_container->adc_trajectory()
           .header().timestamp_sec());
 
-<<<<<<< HEAD
-=======
       // ego pose_container
       auto ptr_ego_pose = container_manager->GetContainer<PoseContainer>(
           AdapterConfig::LOCALIZATION);
@@ -233,7 +231,6 @@
       obstacle_ptr->mutable_latest_feature()->mutable_adc_localization()->
         CopyFrom(*ptr_ego_pose->ToPerceptionObstacle());
 
->>>>>>> 3e7bf35a
       FeatureOutput::InsertFeatureProto(obstacle_ptr->latest_feature());
       ADEBUG << "Insert feature into feature output";
     }
