## Auto generated by `proto_build_generator.py`
load("@rules_proto//proto:defs.bzl", "proto_library")
load("@rules_cc//cc:defs.bzl", "cc_proto_library")
load("//tools:python_rules.bzl", "py_proto_library")

package(default_visibility = ["//visibility:public"])

cc_proto_library(
    name = "lidar_detection_config_cc_proto",
    deps = [
        ":lidar_detection_config_proto",
    ],
)

proto_library(
    name = "lidar_detection_config_proto",
    srcs = ["lidar_detection_config.proto"],
)

py_proto_library(
    name = "lidar_detection_config_py_pb2",
    deps = [
        ":lidar_detection_config_proto",
    ],
)
cc_proto_library(
    name = "traffic_light_config_cc_proto",
    deps = [
        ":traffic_light_config_proto",
    ],
)

proto_library(
    name = "traffic_light_config_proto",
    srcs = ["traffic_light_config.proto"],
)

py_proto_library(
    name = "traffic_light_config_py_pb2",
    deps = [
        ":traffic_light_config_proto",
    ],
)
cc_proto_library(
    name = "lane_detection_config_cc_proto",
    deps = [
        ":lane_detection_config_proto",
    ],
)

proto_library(
    name = "lane_detection_config_proto",
    srcs = ["lane_detection_config.proto"],
)

py_proto_library(
    name = "lane_detection_config_py_pb2",
    deps = [
        ":lane_detection_config_proto",
    ],
)
cc_proto_library(
    name = "camera_detection_config_cc_proto",
    deps = [
        ":camera_detection_config_proto",
    ],
)

proto_library(
    name = "camera_detection_config_proto",
    srcs = ["camera_detection_config.proto"],
)

py_proto_library(
    name = "camera_detection_config_py_pb2",
    deps = [
        ":camera_detection_config_proto",
    ],
)
cc_proto_library(
    name = "pipeline_config_cc_proto",
    deps = [
        ":pipeline_config_proto",
    ],
)

proto_library(
    name = "pipeline_config_proto",
    srcs = ["pipeline_config.proto"],
    deps = [
        ":camera_detection_config_proto",
        ":lane_detection_config_proto",
        ":lidar_detection_config_proto",
        ":traffic_light_config_proto",
        "//modules/perception/pipeline/proto/stage:detection_proto",
        "//modules/perception/pipeline/proto/stage:fused_classifier_config_proto",
        "//modules/perception/pipeline/proto/stage:map_manager_config_proto",
        "//modules/perception/pipeline/proto/stage:mlf_engine_config_proto",
        "//modules/perception/pipeline/proto/stage:object_filter_bank_config_proto",
        "//modules/perception/pipeline/proto/stage:pbf_tracker_config_proto",
        "//modules/perception/pipeline/proto/stage:pointcloud_preprocessor_config_proto",
        "//modules/perception/pipeline/proto/stage:recognition_proto",
        "//modules/perception/pipeline/proto/stage:semantic_proto",
        "//modules/perception/pipeline/proto/stage:point_pillars_detection_config_proto",
        "//modules/perception/pipeline/proto/plugin:roi_boundary_filter_config_proto",
    ],
)

py_proto_library(
    name = "pipeline_config_py_pb2",
    deps = [
        ":pipeline_config_proto",
        ":camera_detection_config_py_pb2",
        ":lane_detection_config_py_pb2",
        ":lidar_detection_config_py_pb2",
        ":traffic_light_config_py_pb2",
        "//modules/perception/pipeline/proto/stage:detection_py_pb2",
        "//modules/perception/pipeline/proto/stage:fused_classifier_config_py_pb2",
        "//modules/perception/pipeline/proto/stage:map_manager_config_py_pb2",
        "//modules/perception/pipeline/proto/stage:mlf_engine_config_py_pb2",
        "//modules/perception/pipeline/proto/stage:object_filter_bank_config_py_pb2",
        "//modules/perception/pipeline/proto/stage:pbf_tracker_config_py_pb2",
        "//modules/perception/pipeline/proto/stage:pointcloud_preprocessor_config_py_pb2",
        "//modules/perception/pipeline/proto/stage:recognition_py_pb2",
        "//modules/perception/pipeline/proto/stage:semantic_py_pb2",
        "//modules/perception/pipeline/proto/stage:point_pillars_detection_config_py_pb2",
        "//modules/perception/pipeline/proto/plugin:roi_boundary_filter_config_py_pb2",
    ],
)
<<<<<<< HEAD

cc_proto_library(
    name = "camera_detection_config_cc_proto",
    deps = [
        ":camera_detection_config_proto",
    ],
)

proto_library(
    name = "camera_detection_config_proto",
    srcs = ["camera_detection_config.proto"],
)

py_proto_library(
    name = "camera_detection_config_py_pb2",
    deps = [
        ":camera_detection_config_proto",
    ],
)

cc_proto_library(
    name = "traffic_light_config_cc_proto",
    deps = [
        ":traffic_light_config_proto",
    ],
)

proto_library(
    name = "traffic_light_config_proto",
    srcs = ["traffic_light_config.proto"],
    deps = [
        "//modules/perception/pipeline/proto/stage:detection_proto",
        "//modules/perception/pipeline/proto/stage:recognition_proto",
        "//modules/perception/pipeline/proto/stage:semantic_proto",
    ]
)

py_proto_library(
    name = "traffic_light_config_py_pb2",
    deps = [
        ":traffic_light_config_proto",
    ],
)
=======
>>>>>>> e36475ca
<|MERGE_RESOLUTION|>--- conflicted
+++ resolved
@@ -127,49 +127,3 @@
         "//modules/perception/pipeline/proto/plugin:roi_boundary_filter_config_py_pb2",
     ],
 )
-<<<<<<< HEAD
-
-cc_proto_library(
-    name = "camera_detection_config_cc_proto",
-    deps = [
-        ":camera_detection_config_proto",
-    ],
-)
-
-proto_library(
-    name = "camera_detection_config_proto",
-    srcs = ["camera_detection_config.proto"],
-)
-
-py_proto_library(
-    name = "camera_detection_config_py_pb2",
-    deps = [
-        ":camera_detection_config_proto",
-    ],
-)
-
-cc_proto_library(
-    name = "traffic_light_config_cc_proto",
-    deps = [
-        ":traffic_light_config_proto",
-    ],
-)
-
-proto_library(
-    name = "traffic_light_config_proto",
-    srcs = ["traffic_light_config.proto"],
-    deps = [
-        "//modules/perception/pipeline/proto/stage:detection_proto",
-        "//modules/perception/pipeline/proto/stage:recognition_proto",
-        "//modules/perception/pipeline/proto/stage:semantic_proto",
-    ]
-)
-
-py_proto_library(
-    name = "traffic_light_config_py_pb2",
-    deps = [
-        ":traffic_light_config_proto",
-    ],
-)
-=======
->>>>>>> e36475ca
