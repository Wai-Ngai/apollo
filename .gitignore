--- conflicted
+++ resolved
@@ -72,11 +72,6 @@
 .dev_bash_hist
 
 # bazel cache and others
-<<<<<<< HEAD
 .cache/
-
 tools/python_bin_path.sh
-.apollo.bazelrc
-=======
-.cache/
->>>>>>> 33546bfc
+.apollo.bazelrc