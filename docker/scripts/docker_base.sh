#!/usr/bin/env bash

###############################################################################
# Copyright 2021 The Apollo Authors. All Rights Reserved.
#
# Licensed under the Apache License, Version 2.0 (the "License");
# you may not use this file except in compliance with the License.
# You may obtain a copy of the License at
#
# http://www.apache.org/licenses/LICENSE-2.0
#
# Unless required by applicable law or agreed to in writing, software
# distributed under the License is distributed on an "AS IS" BASIS,
# WITHOUT WARRANTIES OR CONDITIONS OF ANY KIND, either express or implied.
# See the License for the specific language governing permissions and
# limitations under the License.
###############################################################################
TOP_DIR="$(cd "$(dirname "${BASH_SOURCE[0]}")/../.." && pwd)"
source "${TOP_DIR}/scripts/apollo.bashrc"

unset TOP_DIR

export HOST_ARCH="$(uname -m)"
export HOST_OS="$(uname -s)"

GEO_REGISTRY=
function geo_specific_config() {
    local geo="$1"
    if [[ -z "${geo}" ]]; then
        info "Use default GeoLocation settings"
        return
    fi
    info "Setup geolocation specific configurations for ${geo}"
    if [[ "${geo}" == "cn" ]]; then
        info "GeoLocation settings for Mainland China"
        GEO_REGISTRY="registry.baidubce.com"
    else
        info "GeoLocation settings for ${geo} is not ready, fallback to default"
    fi
}

DOCKER_RUN_CMD="docker run"
USE_GPU_HOST=0
USE_AMD_GPU=0
USE_NVIDIA_GPU=0

function determine_gpu_use_host() {
    if [[ "${HOST_ARCH}" == "aarch64" ]]; then
        if lsmod | grep -q "^nvgpu"; then
            USE_GPU_HOST=1
        fi
    elif [[ "${HOST_ARCH}" == "x86_64" ]]; then
        if [[ ! -x "$(command -v nvidia-smi)" ]]; then
            warning "No nvidia-smi found."
        elif [[ -z "$(nvidia-smi)" ]]; then
            warning "No NVIDIA GPU device found."
        else
            USE_NVIDIA_GPU=1
        fi
        if [[ ! -x "$(command -v rocm-smi)" ]]; then
            warning "No rocm-smi found."
        elif [[ -z "$(rocm-smi)" ]]; then
            warning "No AMD GPU device found."
        else
            USE_AMD_GPU=1
        fi
        if (( $USE_NVIDIA_GPU == 1 )) || (( $USE_AMD_GPU == 1 )); then
            USE_GPU_HOST=1
        else
            USE_GPU_HOST=0
            warning "No any GPU device found. CPU will be used instead."
        fi
    else
        error "Unsupported CPU architecture: ${HOST_ARCH}"
        exit 1
    fi

    local nv_docker_doc="https://github.com/NVIDIA/nvidia-docker/blob/master/README.md"
<<<<<<< HEAD
    if [[ "${USE_GPU_HOST}" -eq 1 ]]; then
        if [[ -x "$(which nvidia-container-toolkit)" || -x "$(which nvidia-container-runtime)" ]]; then
=======
    if (( $USE_NVIDIA_GPU == 1 )); then
        if [[ -x "$(which nvidia-container-toolkit)" ]]; then
>>>>>>> a3c851fc
            local docker_version
            docker_version="$(docker version --format '{{.Server.Version}}')"
            if dpkg --compare-versions "${docker_version}" "ge" "19.03"; then
                if [[ "${HOST_ARCH}" == "aarch64" ]]; then
                    DOCKER_RUN_CMD="docker run --runtime nvidia"
                else
                    DOCKER_RUN_CMD="docker run --gpus all"
                fi
            else
                warning "Please upgrade to docker-ce 19.03+ to access GPU from container."
                USE_GPU_HOST=0
            fi
        elif [[ -x "$(which nvidia-docker)" ]]; then
            DOCKER_RUN_CMD="nvidia-docker run"
        else
            USE_GPU_HOST=0
            warning "Cannot access GPU from within container. Please install latest Docker" \
                "and NVIDIA Container Toolkit as described by: "
            warning "  ${nv_docker_doc}"
        fi
    elif (( $USE_AMD_GPU == 1 )); then
        DOCKER_RUN_CMD="docker run --device=/dev/kfd --device=/dev/dri --security-opt seccomp=unconfined --group-add video"
    fi
}

function remove_container_if_exists() {
    local container="$1"
    if docker ps -a --format '{{.Names}}' | grep -q "${container}"; then
        info "Removing existing Apollo container: ${container}"
        docker stop "${container}" >/dev/null
        docker rm -v -f "${container}" 2>/dev/null
    fi
}

function postrun_start_user() {
    local container="$1"
    if [ "${CUSTOM_USER-$USER}" != "root" ]; then
        docker exec -u root "${container}" \
            bash -c '/apollo/scripts/docker_start_user.sh'
    fi
}

function postrun_cross_platfrom_download() {
    local container="$1"
    local flag="$2"
    if [[ "$flag" -eq 1 ]]; then
        download_tegra_lib "${container}"
    fi
}

function download_tegra_lib() {
    local container="$1"
    local tegra_lib_url="https://apollo-pkg-beta.cdn.bcebos.com/archive/tegra.tar.gz"
    info "download external library for cross-compilation..."
    docker exec -u root "${container}" \
        bash -c "cd ~ && wget -nv ${tegra_lib_url} && tar -xzvf ~/tegra.tar.gz -C /usr/lib/aarch64-linux-gnu/ > /dev/null"
}

function stop_all_apollo_containers() {
    local force="$1"
    local running_containers
    # add a special field `...` as a separator
    running_containers=($(docker inspect \
      $(docker ps -q) \
      --format '{{or .Config.Labels.owner "-"}}...{{.Name}}'))
    for container in ${running_containers[*]}; do
        owner="${container%%...*}"
        name="${container##*...}"
        # only stop containers created by current user
        if [[ ("${owner}" == "${USER}") && ("${name}" =~ apollo_.*) ]]; then
            info "Now stop container ${name} ..."
            if docker stop "${name}" >/dev/null; then
                if [[ "${force}" == "-f" || "${force}" == "--force" ]]; then
                    docker rm -f "${name}" 2>/dev/null
                fi
                info "Done."
            else
                warning "Failed."
            fi
        fi
    done
}

# Check whether user has agreed license agreement
function check_agreement() {
    local agreement_record="${HOME}/.apollo_agreement.txt"
    if [[ -e "${agreement_record}" ]]; then
        return 0
    fi
    local agreement_file
    agreement_file="${APOLLO_ROOT_DIR}/scripts/AGREEMENT.txt"
    if [[ ! -f "${agreement_file}" ]]; then
        error "AGREEMENT ${agreement_file} does not exist."
        exit 1
    fi

    cat "${agreement_file}"
    local tip="Type 'y' or 'Y' to agree to the license agreement above, \
or type any other key to exit:"

    echo -n "${tip}"
    local answer="$(read_one_char_from_stdin)"
    echo

    if [[ "${answer}" != "y" ]]; then
        exit 1
    fi

    cp -f "${agreement_file}" "${agreement_record}"
    echo "${tip}" >> "${agreement_record}"
    echo "${user_agreed}" >> "${agreement_record}"
}

export -f geo_specific_config
export -f determine_gpu_use_host
export -f stop_all_apollo_containers remove_container_if_exists
export -f check_agreement
export USE_GPU_HOST
export DOCKER_RUN_CMD
export GEO_REGISTRY<|MERGE_RESOLUTION|>--- conflicted
+++ resolved
@@ -25,18 +25,18 @@
 
 GEO_REGISTRY=
 function geo_specific_config() {
-    local geo="$1"
-    if [[ -z "${geo}" ]]; then
-        info "Use default GeoLocation settings"
-        return
-    fi
-    info "Setup geolocation specific configurations for ${geo}"
-    if [[ "${geo}" == "cn" ]]; then
-        info "GeoLocation settings for Mainland China"
-        GEO_REGISTRY="registry.baidubce.com"
-    else
-        info "GeoLocation settings for ${geo} is not ready, fallback to default"
-    fi
+  local geo="$1"
+  if [[ -z "${geo}" ]]; then
+    info "Use default GeoLocation settings"
+    return
+  fi
+  info "Setup geolocation specific configurations for ${geo}"
+  if [[ "${geo}" == "cn" ]]; then
+    info "GeoLocation settings for Mainland China"
+    GEO_REGISTRY="registry.baidubce.com"
+  else
+    info "GeoLocation settings for ${geo} is not ready, fallback to default"
+  fi
 }
 
 DOCKER_RUN_CMD="docker run"
@@ -45,155 +45,150 @@
 USE_NVIDIA_GPU=0
 
 function determine_gpu_use_host() {
-    if [[ "${HOST_ARCH}" == "aarch64" ]]; then
-        if lsmod | grep -q "^nvgpu"; then
-            USE_GPU_HOST=1
+  if [[ "${HOST_ARCH}" == "aarch64" ]]; then
+    if lsmod | grep -q "^nvgpu"; then
+      USE_GPU_HOST=1
+    fi
+  elif [[ "${HOST_ARCH}" == "x86_64" ]]; then
+    if [[ ! -x "$(command -v nvidia-smi)" ]]; then
+      warning "No nvidia-smi found."
+    elif [[ -z "$(nvidia-smi)" ]]; then
+      warning "No NVIDIA GPU device found."
+    else
+      USE_NVIDIA_GPU=1
+    fi
+    if [[ ! -x "$(command -v rocm-smi)" ]]; then
+      warning "No rocm-smi found."
+    elif [[ -z "$(rocm-smi)" ]]; then
+      warning "No AMD GPU device found."
+    else
+      USE_AMD_GPU=1
+    fi
+    if (($USE_NVIDIA_GPU == 1)) || (($USE_AMD_GPU == 1)); then
+      USE_GPU_HOST=1
+    else
+      USE_GPU_HOST=0
+      warning "No any GPU device found. CPU will be used instead."
+    fi
+  else
+    error "Unsupported CPU architecture: ${HOST_ARCH}"
+    exit 1
+  fi
+
+  local nv_docker_doc="https://github.com/NVIDIA/nvidia-docker/blob/master/README.md"
+  if (($USE_NVIDIA_GPU == 1)); then
+    if [[ -x "$(which nvidia-container-toolkit)" || -x "$(which nvidia-container-runtime)" ]]; then
+      local docker_version
+      docker_version="$(docker version --format '{{.Server.Version}}')"
+      if dpkg --compare-versions "${docker_version}" "ge" "19.03"; then
+        if [[ "${HOST_ARCH}" == "aarch64" ]]; then
+          DOCKER_RUN_CMD="docker run --runtime nvidia"
+        else
+          DOCKER_RUN_CMD="docker run --gpus all"
         fi
-    elif [[ "${HOST_ARCH}" == "x86_64" ]]; then
-        if [[ ! -x "$(command -v nvidia-smi)" ]]; then
-            warning "No nvidia-smi found."
-        elif [[ -z "$(nvidia-smi)" ]]; then
-            warning "No NVIDIA GPU device found."
-        else
-            USE_NVIDIA_GPU=1
+      else
+        warning "Please upgrade to docker-ce 19.03+ to access GPU from container."
+        USE_GPU_HOST=0
+      fi
+    elif [[ -x "$(which nvidia-docker)" ]]; then
+      DOCKER_RUN_CMD="nvidia-docker run"
+    else
+      USE_GPU_HOST=0
+      warning "Cannot access GPU from within container. Please install latest Docker" \
+        "and NVIDIA Container Toolkit as described by: "
+      warning "  ${nv_docker_doc}"
+    fi
+  elif (($USE_AMD_GPU == 1)); then
+    DOCKER_RUN_CMD="docker run --device=/dev/kfd --device=/dev/dri --security-opt seccomp=unconfined --group-add video"
+  fi
+}
+
+function remove_container_if_exists() {
+  local container="$1"
+  if docker ps -a --format '{{.Names}}' | grep -q "${container}"; then
+    info "Removing existing Apollo container: ${container}"
+    docker stop "${container}" > /dev/null
+    docker rm -v -f "${container}" 2> /dev/null
+  fi
+}
+
+function postrun_start_user() {
+  local container="$1"
+  if [ "${CUSTOM_USER-$USER}" != "root" ]; then
+    docker exec -u root "${container}" \
+      bash -c '/apollo/scripts/docker_start_user.sh'
+  fi
+}
+
+function postrun_cross_platfrom_download() {
+  local container="$1"
+  local flag="$2"
+  if [[ "$flag" -eq 1 ]]; then
+    download_tegra_lib "${container}"
+  fi
+}
+
+function download_tegra_lib() {
+  local container="$1"
+  local tegra_lib_url="https://apollo-pkg-beta.cdn.bcebos.com/archive/tegra.tar.gz"
+  info "download external library for cross-compilation..."
+  docker exec -u root "${container}" \
+    bash -c "cd ~ && wget -nv ${tegra_lib_url} && tar -xzvf ~/tegra.tar.gz -C /usr/lib/aarch64-linux-gnu/ > /dev/null"
+}
+
+function stop_all_apollo_containers() {
+  local force="$1"
+  local running_containers
+  # add a special field `...` as a separator
+  running_containers=($(docker inspect \
+    $(docker ps -q) \
+    --format '{{or .Config.Labels.owner "-"}}...{{.Name}}'))
+  for container in ${running_containers[*]}; do
+    owner="${container%%...*}"
+    name="${container##*...}"
+    # only stop containers created by current user
+    if [[ ("${owner}" == "${USER}") && ("${name}" =~ apollo_.*) ]]; then
+      info "Now stop container ${name} ..."
+      if docker stop "${name}" > /dev/null; then
+        if [[ "${force}" == "-f" || "${force}" == "--force" ]]; then
+          docker rm -f "${name}" 2> /dev/null
         fi
-        if [[ ! -x "$(command -v rocm-smi)" ]]; then
-            warning "No rocm-smi found."
-        elif [[ -z "$(rocm-smi)" ]]; then
-            warning "No AMD GPU device found."
-        else
-            USE_AMD_GPU=1
-        fi
-        if (( $USE_NVIDIA_GPU == 1 )) || (( $USE_AMD_GPU == 1 )); then
-            USE_GPU_HOST=1
-        else
-            USE_GPU_HOST=0
-            warning "No any GPU device found. CPU will be used instead."
-        fi
-    else
-        error "Unsupported CPU architecture: ${HOST_ARCH}"
-        exit 1
-    fi
-
-    local nv_docker_doc="https://github.com/NVIDIA/nvidia-docker/blob/master/README.md"
-<<<<<<< HEAD
-    if [[ "${USE_GPU_HOST}" -eq 1 ]]; then
-        if [[ -x "$(which nvidia-container-toolkit)" || -x "$(which nvidia-container-runtime)" ]]; then
-=======
-    if (( $USE_NVIDIA_GPU == 1 )); then
-        if [[ -x "$(which nvidia-container-toolkit)" ]]; then
->>>>>>> a3c851fc
-            local docker_version
-            docker_version="$(docker version --format '{{.Server.Version}}')"
-            if dpkg --compare-versions "${docker_version}" "ge" "19.03"; then
-                if [[ "${HOST_ARCH}" == "aarch64" ]]; then
-                    DOCKER_RUN_CMD="docker run --runtime nvidia"
-                else
-                    DOCKER_RUN_CMD="docker run --gpus all"
-                fi
-            else
-                warning "Please upgrade to docker-ce 19.03+ to access GPU from container."
-                USE_GPU_HOST=0
-            fi
-        elif [[ -x "$(which nvidia-docker)" ]]; then
-            DOCKER_RUN_CMD="nvidia-docker run"
-        else
-            USE_GPU_HOST=0
-            warning "Cannot access GPU from within container. Please install latest Docker" \
-                "and NVIDIA Container Toolkit as described by: "
-            warning "  ${nv_docker_doc}"
-        fi
-    elif (( $USE_AMD_GPU == 1 )); then
-        DOCKER_RUN_CMD="docker run --device=/dev/kfd --device=/dev/dri --security-opt seccomp=unconfined --group-add video"
-    fi
-}
-
-function remove_container_if_exists() {
-    local container="$1"
-    if docker ps -a --format '{{.Names}}' | grep -q "${container}"; then
-        info "Removing existing Apollo container: ${container}"
-        docker stop "${container}" >/dev/null
-        docker rm -v -f "${container}" 2>/dev/null
-    fi
-}
-
-function postrun_start_user() {
-    local container="$1"
-    if [ "${CUSTOM_USER-$USER}" != "root" ]; then
-        docker exec -u root "${container}" \
-            bash -c '/apollo/scripts/docker_start_user.sh'
-    fi
-}
-
-function postrun_cross_platfrom_download() {
-    local container="$1"
-    local flag="$2"
-    if [[ "$flag" -eq 1 ]]; then
-        download_tegra_lib "${container}"
-    fi
-}
-
-function download_tegra_lib() {
-    local container="$1"
-    local tegra_lib_url="https://apollo-pkg-beta.cdn.bcebos.com/archive/tegra.tar.gz"
-    info "download external library for cross-compilation..."
-    docker exec -u root "${container}" \
-        bash -c "cd ~ && wget -nv ${tegra_lib_url} && tar -xzvf ~/tegra.tar.gz -C /usr/lib/aarch64-linux-gnu/ > /dev/null"
-}
-
-function stop_all_apollo_containers() {
-    local force="$1"
-    local running_containers
-    # add a special field `...` as a separator
-    running_containers=($(docker inspect \
-      $(docker ps -q) \
-      --format '{{or .Config.Labels.owner "-"}}...{{.Name}}'))
-    for container in ${running_containers[*]}; do
-        owner="${container%%...*}"
-        name="${container##*...}"
-        # only stop containers created by current user
-        if [[ ("${owner}" == "${USER}") && ("${name}" =~ apollo_.*) ]]; then
-            info "Now stop container ${name} ..."
-            if docker stop "${name}" >/dev/null; then
-                if [[ "${force}" == "-f" || "${force}" == "--force" ]]; then
-                    docker rm -f "${name}" 2>/dev/null
-                fi
-                info "Done."
-            else
-                warning "Failed."
-            fi
-        fi
-    done
+        info "Done."
+      else
+        warning "Failed."
+      fi
+    fi
+  done
 }
 
 # Check whether user has agreed license agreement
 function check_agreement() {
-    local agreement_record="${HOME}/.apollo_agreement.txt"
-    if [[ -e "${agreement_record}" ]]; then
-        return 0
-    fi
-    local agreement_file
-    agreement_file="${APOLLO_ROOT_DIR}/scripts/AGREEMENT.txt"
-    if [[ ! -f "${agreement_file}" ]]; then
-        error "AGREEMENT ${agreement_file} does not exist."
-        exit 1
-    fi
-
-    cat "${agreement_file}"
-    local tip="Type 'y' or 'Y' to agree to the license agreement above, \
+  local agreement_record="${HOME}/.apollo_agreement.txt"
+  if [[ -e "${agreement_record}" ]]; then
+    return 0
+  fi
+  local agreement_file
+  agreement_file="${APOLLO_ROOT_DIR}/scripts/AGREEMENT.txt"
+  if [[ ! -f "${agreement_file}" ]]; then
+    error "AGREEMENT ${agreement_file} does not exist."
+    exit 1
+  fi
+
+  cat "${agreement_file}"
+  local tip="Type 'y' or 'Y' to agree to the license agreement above, \
 or type any other key to exit:"
 
-    echo -n "${tip}"
-    local answer="$(read_one_char_from_stdin)"
-    echo
-
-    if [[ "${answer}" != "y" ]]; then
-        exit 1
-    fi
-
-    cp -f "${agreement_file}" "${agreement_record}"
-    echo "${tip}" >> "${agreement_record}"
-    echo "${user_agreed}" >> "${agreement_record}"
+  echo -n "${tip}"
+  local answer="$(read_one_char_from_stdin)"
+  echo
+
+  if [[ "${answer}" != "y" ]]; then
+    exit 1
+  fi
+
+  cp -f "${agreement_file}" "${agreement_record}"
+  echo "${tip}" >> "${agreement_record}"
+  echo "${user_agreed}" >> "${agreement_record}"
 }
 
 export -f geo_specific_config
